// DO NOT REMOVE TAGS BELOW. IF ANY NEW TEST FILES ARE CREATED UNDER /osde2e, PLEASE ADD THESE TAGS TO THEM IN ORDER TO BE EXCLUDED FROM UNIT TESTS.
//go:build osde2e
// +build osde2e

package osde2etests

import (
	"context"
	"fmt"
<<<<<<< HEAD
	"os"
	"strings"
	"time"

	"github.com/onsi/ginkgo/v2"
	"github.com/onsi/gomega"

	ocmConfig "github.com/openshift-online/ocm-common/pkg/ocm/config"
	ocmConnBuilder "github.com/openshift-online/ocm-common/pkg/ocm/connection-builder"
	certmanv1alpha1 "github.com/openshift/certman-operator/api/v1alpha1"
	"github.com/openshift/certman-operator/test/e2e/utils"
=======
	"strings"
	"time"

	. "github.com/onsi/ginkgo/v2"
	. "github.com/onsi/gomega"

	certmanv1alpha1 "github.com/openshift/certman-operator/api/v1alpha1"
>>>>>>> 733c742d
	configv1 "github.com/openshift/client-go/config/clientset/versioned/typed/config/v1"
	"github.com/openshift/osde2e-common/pkg/clients/ocm"
	"github.com/openshift/osde2e-common/pkg/clients/openshift"

	hivev1 "github.com/openshift/hive/apis/hive/v1"
	corev1 "k8s.io/api/core/v1"
<<<<<<< HEAD
	apierrors "k8s.io/apimachinery/pkg/api/errors"
	metav1 "k8s.io/apimachinery/pkg/apis/meta/v1"
	"k8s.io/apimachinery/pkg/runtime"
	"k8s.io/apimachinery/pkg/runtime/schema"
	"k8s.io/client-go/dynamic"
	"k8s.io/client-go/kubernetes"

=======
	metav1 "k8s.io/apimachinery/pkg/apis/meta/v1"
	"k8s.io/client-go/dynamic"
	"k8s.io/client-go/kubernetes"

	"k8s.io/apimachinery/pkg/runtime"
>>>>>>> 733c742d
	"sigs.k8s.io/controller-runtime/pkg/log"
	"sigs.k8s.io/controller-runtime/pkg/log/zap"
)

var scheme = runtime.NewScheme()
<<<<<<< HEAD
var awsSecretBackup *corev1.Secret

var _ = ginkgo.Describe("Certman Operator", ginkgo.Ordered, ginkgo.ContinueOnFailure, func() {
=======

var awsSecretBackup *corev1.Secret

var _ = Describe("Certman Operator", Ordered, func() {
>>>>>>> 733c742d
	var (
		k8s                       *openshift.Client
		clientset                 *kubernetes.Clientset
		dynamicClient             dynamic.Interface
		certConfig                *utils.CertConfig
		secretName                string
		clusterDeploymentName     string
		ocmClusterID              string
		adminKubeconfigSecretName string
		baseDomain                string
		clusterName               string
		ocmConn                   *ocm.Client // Declare at package scope
	)

	const (
		pollingDuration = 15 * time.Minute
		namespace       = "openshift-config"
		operatorNS      = "certman-operator"
		awsSecretName   = "aws"
<<<<<<< HEAD
		testTimeout     = 5 * time.Minute
		shortTimeout    = 2 * time.Minute
	)

	ginkgo.BeforeAll(func(ctx context.Context) {
		log.SetLogger(zap.New(zap.WriteTo(ginkgo.GinkgoWriter), zap.UseDevMode(true)))
		log.SetLogger(ginkgo.GinkgoLogr)

		gomega.Expect(certmanv1alpha1.AddToScheme(scheme)).To(gomega.Succeed())
		gomega.Expect(corev1.AddToScheme(scheme)).To(gomega.Succeed())

		var err error
		cfg, err := ocmConfig.Load()
		if err != nil {
			// Fall back to environment variables
			clientID := os.Getenv("OCM_CLIENT_ID")
			clientSecret := os.Getenv("OCM_CLIENT_SECRET")
			gomega.Expect(clientID).NotTo(gomega.BeEmpty(), "OCM_CLIENT_ID must be set")
			gomega.Expect(clientSecret).NotTo(gomega.BeEmpty(), "OCM_CLIENT_SECRET must be set")

			// Initialize environment
			var ocmUrl ocm.Environment
			switch os.Getenv("OCM_ENV") {
			case "stage":
				ocmUrl = ocm.Stage
			case "int":
				ocmUrl = ocm.Integration
			default:
				ginkgo.Fail("Unexpected OCM_ENV - use 'stage' or 'int'")
			}

			ocmConn, err = ocm.New(ctx, "", clientID, clientSecret, ocmUrl)
			gomega.Expect(err).ShouldNot(gomega.HaveOccurred(), "Unable to setup OCM client")
			ginkgo.DeferCleanup(ocmConn.Connection.Close)
		} else {
			// Build connection based on local config
			connection, err := ocmConnBuilder.NewConnection().Config(cfg).AsAgent("certman-local-ocm-client").Build()
			gomega.Expect(err).ShouldNot(gomega.HaveOccurred(), "Unable to build OCM connection")
			ocmConn = &ocm.Client{Connection: connection}
			ginkgo.DeferCleanup(connection.Close)
		}

		k8s, err = openshift.New(ginkgo.GinkgoLogr)
		gomega.Expect(err).ShouldNot(gomega.HaveOccurred(), "Unable to setup k8s client")

		clientset, err = kubernetes.NewForConfig(k8s.GetConfig())
		gomega.Expect(err).ShouldNot(gomega.HaveOccurred(), "Unable to setup Config client")

		dynamicClient, err = dynamic.NewForConfig(k8s.GetConfig())
		gomega.Expect(err).ShouldNot(gomega.HaveOccurred(), "Unable to setup dynamic client")

		// Get cluster ID and name from OCM using ClusterVersion external ID
		ocmClusterID, clusterName, err = utils.GetClusterInfoFromOCM(ctx, ocmConn, dynamicClient)
		gomega.Expect(err).ShouldNot(gomega.HaveOccurred(), "Failed to get cluster info from OCM")
		ginkgo.GinkgoLogr.Info("Retrieved cluster info from OCM", "clusterID", ocmClusterID, "clusterName", clusterName)

		gomega.Expect(ocmClusterID).ShouldNot(gomega.BeEmpty(), "OCM cluster ID must be available")
		gomega.Expect(clusterName).ShouldNot(gomega.BeEmpty(), "Cluster name must be available")

		baseDomain = utils.GetEnvOrDefault("BASE_DOMAIN", "u1xh.s1.devshift.org")

		// Create certConfig with the proper configuration
		certConfig = utils.NewCertConfig(clusterName, ocmClusterID, baseDomain)

		clusterDeploymentName = clusterName
		adminKubeconfigSecretName = fmt.Sprintf("%s-admin-kubeconfig", clusterName)

		ginkgo.GinkgoLogr.Info("Test configuration initialized",
			"clusterName", certConfig.ClusterName,
			"testNamespace", certConfig.TestNamespace,
			"baseDomain", certConfig.BaseDomain,
			"ocmClusterID", ocmClusterID,
			"certSecretName", certConfig.CertSecretName)
=======
	)

	BeforeAll(func(ctx context.Context) {
		log.SetLogger(zap.New(zap.WriteTo(GinkgoWriter), zap.UseDevMode(true)))

		Expect(certmanv1alpha1.AddToScheme(scheme)).To(Succeed())
		Expect(corev1.AddToScheme(scheme)).To(Succeed())

		var err error
		k8s, err = openshift.New(GinkgoLogr)
		Expect(err).ShouldNot(HaveOccurred(), "Unable to setup k8s client")

		clientset, err = kubernetes.NewForConfig(k8s.GetConfig())
		Expect(err).ShouldNot(HaveOccurred(), "Unable to setup clientset")
>>>>>>> 733c742d
	})

	ginkgo.It("certificate secret exists under openshift-config namespace", func(ctx context.Context) {
		gomega.Eventually(func() bool {
			listOpts := metav1.ListOptions{LabelSelector: "certificate_request"}
			secrets, err := clientset.CoreV1().Secrets(namespace).List(ctx, listOpts)
			if err != nil || len(secrets.Items) < 1 {
				return false
			}
			secretName = secrets.Items[0].Name
			return true
		}, pollingDuration, 30*time.Second).Should(gomega.BeTrue(), "Certificate secret should exist under openshift-config namespace")
	})

	ginkgo.It("certificate secret should be applied to apiserver object", func(ctx context.Context) {
		gomega.Eventually(func() bool {
			configClient, err := configv1.NewForConfig(k8s.GetConfig())
			if err != nil {
				return false
			}
			apiserver, err := configClient.APIServers().Get(ctx, "cluster", metav1.GetOptions{})
			if err != nil || len(apiserver.Spec.ServingCerts.NamedCertificates) < 1 {
				return false
			}
			return apiserver.Spec.ServingCerts.NamedCertificates[0].ServingCertificate.Name == secretName
		}, pollingDuration, 30*time.Second).Should(gomega.BeTrue(), "Certificate secret should be applied to apiserver object")
	})

<<<<<<< HEAD
	ginkgo.Context("Certificate Request Workflow Integration Tests", func() {
		var certificateRequestGVR schema.GroupVersionResource
		var clusterDeploymentGVR schema.GroupVersionResource

		ginkgo.BeforeAll(func(ctx context.Context) {
			// Initialize GVRs using the same pattern as utils
			certificateRequestGVR = schema.GroupVersionResource{
				Group: "certman.managed.openshift.io", Version: "v1alpha1", Resource: "certificaterequests",
			}

			clusterDeploymentGVR = schema.GroupVersionResource{
				Group: "hive.openshift.io", Version: "v1", Resource: "clusterdeployments",
			}

			// Ensure test namespace exists using utils function
			err := utils.EnsureTestNamespace(ctx, clientset, certConfig.TestNamespace)
			gomega.Expect(err).ShouldNot(gomega.HaveOccurred(), "Failed to ensure test namespace exists")

			// Create admin kubeconfig secret using utils function
			err = utils.CreateAdminKubeconfigSecret(ctx, clientset, certConfig, adminKubeconfigSecretName)
			gomega.Expect(err).ShouldNot(gomega.HaveOccurred(), "Failed to create admin kubeconfig secret")

			ginkgo.GinkgoLogr.Info("Test setup completed",
				"namespace", certConfig.TestNamespace,
				"adminSecret", adminKubeconfigSecretName,
				"clusterDeployment", clusterDeploymentName)
		})

		ginkgo.AfterAll(func(ctx context.Context) {
			ginkgo.GinkgoLogr.Info("=== Cleanup: Running AfterAll cleanup ===")
			// Use the comprehensive cleanup function from utils
			utils.CleanupAllTestResources(ctx, clientset, dynamicClient, certConfig,
				clusterDeploymentName, adminKubeconfigSecretName, ocmClusterID)
			ginkgo.GinkgoLogr.Info("✅ AfterAll cleanup completed")
		})

		ginkgo.It("should create CertificateRequest via operator reconciliation", func(ctx context.Context) {
			ginkgo.GinkgoLogr.Info("=== Test: Creating ClusterDeployment and CertificateRequest ===")

			// Step 1: Create ClusterDeployment
			ginkgo.GinkgoLogr.Info("Step 1: Creating complete ClusterDeployment resource...")
			clusterDeployment := utils.BuildCompleteClusterDeployment(certConfig, clusterDeploymentName, adminKubeconfigSecretName, ocmClusterID)

			// Clean and create ClusterDeployment using utils function
			utils.CleanupClusterDeployment(ctx, dynamicClient, clusterDeploymentGVR, certConfig.TestNamespace, clusterDeploymentName)

			_, err := dynamicClient.Resource(clusterDeploymentGVR).Namespace(certConfig.TestNamespace).Create(
				ctx, clusterDeployment, metav1.CreateOptions{})
			gomega.Expect(err).ShouldNot(gomega.HaveOccurred(), "Failed to create ClusterDeployment")

			// Verify ClusterDeployment was created successfully
			gomega.Eventually(func() bool {
				_, err := dynamicClient.Resource(clusterDeploymentGVR).Namespace(certConfig.TestNamespace).Get(
					ctx, clusterDeploymentName, metav1.GetOptions{})
				return err == nil
			}, shortTimeout, 5*time.Second).Should(gomega.BeTrue(), "ClusterDeployment should be created successfully")

			ginkgo.GinkgoLogr.Info("✅ ClusterDeployment created successfully")

			// Step 2: Verify ClusterDeployment meets reconciliation criteria
			ginkgo.GinkgoLogr.Info("Step 2: Verifying ClusterDeployment reconciliation criteria...")
			gomega.Eventually(func() bool {
				return utils.VerifyClusterDeploymentCriteria(ctx, dynamicClient, clusterDeploymentGVR,
					certConfig.TestNamespace, clusterDeploymentName, ocmClusterID)
			}, shortTimeout, 10*time.Second).Should(gomega.BeTrue(), "ClusterDeployment should meet all reconciliation criteria")

			ginkgo.GinkgoLogr.Info("✅ ClusterDeployment meets all reconciliation criteria")

			// Step 3: Verify CertificateRequest is created by operator
			ginkgo.GinkgoLogr.Info("Step 3: Verifying CertificateRequest creation by operator...")
			gomega.Eventually(func() bool {
				crList, err := dynamicClient.Resource(certificateRequestGVR).Namespace(certConfig.TestNamespace).List(ctx, metav1.ListOptions{})
				if err != nil {
					ginkgo.GinkgoLogr.Error(err, "Failed to list CertificateRequests")
					return false
				}

				// List all CertificateRequests for debugging
				ginkgo.GinkgoLogr.Info("Found CertificateRequests", "totalCRs", len(crList.Items))
				for _, cr := range crList.Items {
					ginkgo.GinkgoLogr.Info("CertificateRequest found", "name", cr.GetName())
				}

				// Return true if any CertificateRequests exist
				return len(crList.Items) > 0
			}, pollingDuration, 30*time.Second).Should(gomega.BeTrue(), "CertificateRequest should be created by operator")

			ginkgo.GinkgoLogr.Info("✅ CertificateRequest created successfully by operator")
		})

		ginkgo.It("should verify primary-cert-bundle-secret is not created by operator", func(ctx context.Context) {
			ginkgo.GinkgoLogr.Info("=== Test: Verifying Primary Cert Bundle Secret Not Created ===")

			// Verify primary-cert-bundle-secret is NOT created by operator
			// This aligns with the utils pattern where this secret is expected NOT to be created
			ginkgo.GinkgoLogr.Info("Verifying primary-cert-bundle-secret is not created by operator...")
			gomega.Eventually(func() bool {
				_, err := clientset.CoreV1().Secrets(certConfig.TestNamespace).Get(ctx, certConfig.CertSecretName, metav1.GetOptions{})
				if err != nil {
					// If secret is not found, this is the expected behavior - test should pass
					if apierrors.IsNotFound(err) {
						ginkgo.GinkgoLogr.Info("✅ primary-cert-bundle-secret not found as expected")
						return true
					}
					// Other errors - we should retry
					ginkgo.GinkgoLogr.Info("Error checking for primary-cert-bundle-secret", "error", err.Error())
					return false
				}

				// If secret exists, this is unexpected behavior - test should fail
				ginkgo.GinkgoLogr.Info("❌ primary-cert-bundle-secret found but was expected NOT to exist")
				return false
			}, pollingDuration, 30*time.Second).Should(gomega.BeTrue(), "primary-cert-bundle-secret should NOT be created by operator")

			ginkgo.GinkgoLogr.Info("✅ Primary cert bundle secret correctly not created by operator")
		})

		ginkgo.It("should verify certificate operation metrics", func(ctx context.Context) {
			ginkgo.GinkgoLogr.Info("=== Test: Verifying Certificate Operation Metrics ===")

			// Verify metrics using the utils function
			ginkgo.GinkgoLogr.Info("Verifying certificate operation metrics...")
			var validCertCount int
			gomega.Eventually(func() bool {
				count, success := utils.VerifyMetrics(ctx, dynamicClient, certificateRequestGVR, certConfig.TestNamespace)
				validCertCount = count
				return success
			}, testTimeout, 15*time.Second).Should(gomega.BeTrue(), "Metrics should reflect certificate operations")

			ginkgo.GinkgoLogr.Info("✅ Metrics verification successful",
				"validCertificateRequests", validCertCount,
				"clusterName", certConfig.ClusterName,
				"ocmClusterID", ocmClusterID,
				"namespace", certConfig.TestNamespace,
				"baseDomain", certConfig.BaseDomain)
		})
	})

	ginkgo.Describe("AWS Secret Deletion Scenario", func() {

		ginkgo.It("Performs AWS secret deletion scenario end-to-end", func(ctx context.Context) {

			ginkgo.By("ensuring ClusterDeployment exists")
			gvr := hivev1.SchemeGroupVersion.WithResource("clusterdeployments")

			gomega.Eventually(func() bool {
=======
	Describe("AWS Secret Deletion Scenario", func() {

		It("Performs AWS secret deletion scenario end-to-end", func(ctx context.Context) {

			By("ensuring ClusterDeployment exists")
			gvr := hivev1.SchemeGroupVersion.WithResource("clusterdeployments")

			dynamicClient, err := dynamic.NewForConfig(k8s.GetConfig())
			Expect(err).ToNot(HaveOccurred(), "Failed to create dynamic client")

			Eventually(func() bool {
>>>>>>> 733c742d
				list, err := dynamicClient.Resource(gvr).Namespace(operatorNS).List(ctx, metav1.ListOptions{})
				if err != nil {
					return false
				}
				return len(list.Items) > 0
<<<<<<< HEAD
			}, pollingDuration, 30*time.Second).Should(gomega.BeTrue(), "No ClusterDeployment found in certman-operator namespace")

			ginkgo.By("ensuring AWS secret exists")
			gomega.Eventually(func() bool {
=======
			}, pollingDuration, 30*time.Second).Should(BeTrue(), "No ClusterDeployment found in certman-operator namespace")

			By("ensuring AWS secret exists")
			Eventually(func() bool {
>>>>>>> 733c742d
				secret, err := clientset.CoreV1().Secrets(operatorNS).Get(ctx, awsSecretName, metav1.GetOptions{})
				if err != nil {
					return false
				}
				awsSecretBackup = secret.DeepCopy()
				return true
<<<<<<< HEAD
			}, pollingDuration, 30*time.Second).Should(gomega.BeTrue(), "AWS secret does not exist")

			ginkgo.By("deleting AWS secret")
			err := clientset.CoreV1().Secrets(operatorNS).Delete(ctx, awsSecretName, metav1.DeleteOptions{})
			gomega.Expect(err).ToNot(gomega.HaveOccurred(), "Failed to delete AWS secret")

			ginkgo.By("verifying operator pod is running and has not restarted after secret deletion")
			pods, err := clientset.CoreV1().Pods(operatorNS).List(ctx, metav1.ListOptions{})
			gomega.Expect(err).ToNot(gomega.HaveOccurred(), "Failed to list certman-operator pods")
			gomega.Expect(pods.Items).ToNot(gomega.BeEmpty(), "No pods found in certman-operator namespace")
=======
			}, pollingDuration, 30*time.Second).Should(BeTrue(), "AWS secret does not exist")

			By("deleting AWS secret")
			err = clientset.CoreV1().Secrets(operatorNS).Delete(ctx, awsSecretName, metav1.DeleteOptions{})
			Expect(err).ToNot(HaveOccurred(), "Failed to delete AWS secret")

			By("verifying operator pod is running and has not restarted after secret deletion")
			pods, err := clientset.CoreV1().Pods(operatorNS).List(ctx, metav1.ListOptions{})
			Expect(err).ToNot(HaveOccurred(), "Failed to list certman-operator pods")
			Expect(pods.Items).ToNot(BeEmpty(), "No pods found in certman-operator namespace")
>>>>>>> 733c742d

			found := false
			for _, pod := range pods.Items {
				if strings.Contains(pod.Name, "certman-operator") {
					found = true

					fmt.Printf("Found pod %s, status: %s\n", pod.Name, pod.Status.Phase)
<<<<<<< HEAD
					gomega.Expect(pod.Status.Phase).To(gomega.Equal(corev1.PodRunning), "Pod should be in Running state")

					gomega.Expect(pod.Status.ContainerStatuses).ToNot(gomega.BeEmpty(), "Expected container statuses to be present")
					fmt.Printf("RestartCount: %d\n", pod.Status.ContainerStatuses[0].RestartCount)
					gomega.Expect(pod.Status.ContainerStatuses[0].RestartCount).To(gomega.BeZero(), "Pod should not restart after secret deletion")

					logs, err := clientset.CoreV1().Pods(operatorNS).GetLogs(pod.Name, &corev1.PodLogOptions{}).Do(ctx).Raw()
					gomega.Expect(err).ToNot(gomega.HaveOccurred(), "Failed to get pod logs")
					gomega.Expect(string(logs)).ToNot(gomega.ContainSubstring("panic"), "Operator logs should not contain panic")
					fmt.Println("Pod logs checked no panic found")
				}
			}
			gomega.Expect(found).To(gomega.BeTrue(), "No certman-operator pod matched by name")

			ginkgo.By("recreating AWS secret after testing")
=======
					Expect(pod.Status.Phase).To(Equal(corev1.PodRunning), "Pod should be in Running state")

					Expect(pod.Status.ContainerStatuses).ToNot(BeEmpty(), "Expected container statuses to be present")
					fmt.Printf("RestartCount: %d\n", pod.Status.ContainerStatuses[0].RestartCount)
					Expect(pod.Status.ContainerStatuses[0].RestartCount).To(BeZero(), "Pod should not restart after secret deletion")

					logs, err := clientset.CoreV1().Pods(operatorNS).GetLogs(pod.Name, &corev1.PodLogOptions{}).Do(ctx).Raw()
					Expect(err).ToNot(HaveOccurred(), "Failed to get pod logs")
					Expect(string(logs)).ToNot(ContainSubstring("panic"), "Operator logs should not contain panic")
					fmt.Println("Pod logs checked no panic found")
				}
			}
			Expect(found).To(BeTrue(), "No certman-operator pod matched by name")

			By("recreating AWS secret after testing")
>>>>>>> 733c742d
			awsSecretBackup.ObjectMeta.ResourceVersion = ""
			awsSecretBackup.ObjectMeta.UID = ""
			awsSecretBackup.ObjectMeta.CreationTimestamp = metav1.Time{}
			awsSecretBackup.ObjectMeta.ManagedFields = nil

			_, err = clientset.CoreV1().Secrets(operatorNS).Create(ctx, awsSecretBackup, metav1.CreateOptions{})
<<<<<<< HEAD
			gomega.Expect(err).ToNot(gomega.HaveOccurred(), "Failed to recreate AWS secret")
=======
			Expect(err).ToNot(HaveOccurred(), "Failed to recreate AWS secret")
>>>>>>> 733c742d

		})

	})

})<|MERGE_RESOLUTION|>--- conflicted
+++ resolved
@@ -7,7 +7,6 @@
 import (
 	"context"
 	"fmt"
-<<<<<<< HEAD
 	"os"
 	"strings"
 	"time"
@@ -19,22 +18,12 @@
 	ocmConnBuilder "github.com/openshift-online/ocm-common/pkg/ocm/connection-builder"
 	certmanv1alpha1 "github.com/openshift/certman-operator/api/v1alpha1"
 	"github.com/openshift/certman-operator/test/e2e/utils"
-=======
-	"strings"
-	"time"
-
-	. "github.com/onsi/ginkgo/v2"
-	. "github.com/onsi/gomega"
-
-	certmanv1alpha1 "github.com/openshift/certman-operator/api/v1alpha1"
->>>>>>> 733c742d
 	configv1 "github.com/openshift/client-go/config/clientset/versioned/typed/config/v1"
 	"github.com/openshift/osde2e-common/pkg/clients/ocm"
 	"github.com/openshift/osde2e-common/pkg/clients/openshift"
 
 	hivev1 "github.com/openshift/hive/apis/hive/v1"
 	corev1 "k8s.io/api/core/v1"
-<<<<<<< HEAD
 	apierrors "k8s.io/apimachinery/pkg/api/errors"
 	metav1 "k8s.io/apimachinery/pkg/apis/meta/v1"
 	"k8s.io/apimachinery/pkg/runtime"
@@ -42,28 +31,14 @@
 	"k8s.io/client-go/dynamic"
 	"k8s.io/client-go/kubernetes"
 
-=======
-	metav1 "k8s.io/apimachinery/pkg/apis/meta/v1"
-	"k8s.io/client-go/dynamic"
-	"k8s.io/client-go/kubernetes"
-
-	"k8s.io/apimachinery/pkg/runtime"
->>>>>>> 733c742d
 	"sigs.k8s.io/controller-runtime/pkg/log"
 	"sigs.k8s.io/controller-runtime/pkg/log/zap"
 )
 
 var scheme = runtime.NewScheme()
-<<<<<<< HEAD
 var awsSecretBackup *corev1.Secret
 
 var _ = ginkgo.Describe("Certman Operator", ginkgo.Ordered, ginkgo.ContinueOnFailure, func() {
-=======
-
-var awsSecretBackup *corev1.Secret
-
-var _ = Describe("Certman Operator", Ordered, func() {
->>>>>>> 733c742d
 	var (
 		k8s                       *openshift.Client
 		clientset                 *kubernetes.Clientset
@@ -83,7 +58,6 @@
 		namespace       = "openshift-config"
 		operatorNS      = "certman-operator"
 		awsSecretName   = "aws"
-<<<<<<< HEAD
 		testTimeout     = 5 * time.Minute
 		shortTimeout    = 2 * time.Minute
 	)
@@ -157,22 +131,6 @@
 			"baseDomain", certConfig.BaseDomain,
 			"ocmClusterID", ocmClusterID,
 			"certSecretName", certConfig.CertSecretName)
-=======
-	)
-
-	BeforeAll(func(ctx context.Context) {
-		log.SetLogger(zap.New(zap.WriteTo(GinkgoWriter), zap.UseDevMode(true)))
-
-		Expect(certmanv1alpha1.AddToScheme(scheme)).To(Succeed())
-		Expect(corev1.AddToScheme(scheme)).To(Succeed())
-
-		var err error
-		k8s, err = openshift.New(GinkgoLogr)
-		Expect(err).ShouldNot(HaveOccurred(), "Unable to setup k8s client")
-
-		clientset, err = kubernetes.NewForConfig(k8s.GetConfig())
-		Expect(err).ShouldNot(HaveOccurred(), "Unable to setup clientset")
->>>>>>> 733c742d
 	})
 
 	ginkgo.It("certificate secret exists under openshift-config namespace", func(ctx context.Context) {
@@ -201,7 +159,6 @@
 		}, pollingDuration, 30*time.Second).Should(gomega.BeTrue(), "Certificate secret should be applied to apiserver object")
 	})
 
-<<<<<<< HEAD
 	ginkgo.Context("Certificate Request Workflow Integration Tests", func() {
 		var certificateRequestGVR schema.GroupVersionResource
 		var clusterDeploymentGVR schema.GroupVersionResource
@@ -348,42 +305,21 @@
 			gvr := hivev1.SchemeGroupVersion.WithResource("clusterdeployments")
 
 			gomega.Eventually(func() bool {
-=======
-	Describe("AWS Secret Deletion Scenario", func() {
-
-		It("Performs AWS secret deletion scenario end-to-end", func(ctx context.Context) {
-
-			By("ensuring ClusterDeployment exists")
-			gvr := hivev1.SchemeGroupVersion.WithResource("clusterdeployments")
-
-			dynamicClient, err := dynamic.NewForConfig(k8s.GetConfig())
-			Expect(err).ToNot(HaveOccurred(), "Failed to create dynamic client")
-
-			Eventually(func() bool {
->>>>>>> 733c742d
 				list, err := dynamicClient.Resource(gvr).Namespace(operatorNS).List(ctx, metav1.ListOptions{})
 				if err != nil {
 					return false
 				}
 				return len(list.Items) > 0
-<<<<<<< HEAD
 			}, pollingDuration, 30*time.Second).Should(gomega.BeTrue(), "No ClusterDeployment found in certman-operator namespace")
 
 			ginkgo.By("ensuring AWS secret exists")
 			gomega.Eventually(func() bool {
-=======
-			}, pollingDuration, 30*time.Second).Should(BeTrue(), "No ClusterDeployment found in certman-operator namespace")
-
-			By("ensuring AWS secret exists")
-			Eventually(func() bool {
->>>>>>> 733c742d
 				secret, err := clientset.CoreV1().Secrets(operatorNS).Get(ctx, awsSecretName, metav1.GetOptions{})
 				if err != nil {
 					return false
 				}
 				awsSecretBackup = secret.DeepCopy()
 				return true
-<<<<<<< HEAD
 			}, pollingDuration, 30*time.Second).Should(gomega.BeTrue(), "AWS secret does not exist")
 
 			ginkgo.By("deleting AWS secret")
@@ -394,18 +330,6 @@
 			pods, err := clientset.CoreV1().Pods(operatorNS).List(ctx, metav1.ListOptions{})
 			gomega.Expect(err).ToNot(gomega.HaveOccurred(), "Failed to list certman-operator pods")
 			gomega.Expect(pods.Items).ToNot(gomega.BeEmpty(), "No pods found in certman-operator namespace")
-=======
-			}, pollingDuration, 30*time.Second).Should(BeTrue(), "AWS secret does not exist")
-
-			By("deleting AWS secret")
-			err = clientset.CoreV1().Secrets(operatorNS).Delete(ctx, awsSecretName, metav1.DeleteOptions{})
-			Expect(err).ToNot(HaveOccurred(), "Failed to delete AWS secret")
-
-			By("verifying operator pod is running and has not restarted after secret deletion")
-			pods, err := clientset.CoreV1().Pods(operatorNS).List(ctx, metav1.ListOptions{})
-			Expect(err).ToNot(HaveOccurred(), "Failed to list certman-operator pods")
-			Expect(pods.Items).ToNot(BeEmpty(), "No pods found in certman-operator namespace")
->>>>>>> 733c742d
 
 			found := false
 			for _, pod := range pods.Items {
@@ -413,7 +337,6 @@
 					found = true
 
 					fmt.Printf("Found pod %s, status: %s\n", pod.Name, pod.Status.Phase)
-<<<<<<< HEAD
 					gomega.Expect(pod.Status.Phase).To(gomega.Equal(corev1.PodRunning), "Pod should be in Running state")
 
 					gomega.Expect(pod.Status.ContainerStatuses).ToNot(gomega.BeEmpty(), "Expected container statuses to be present")
@@ -429,34 +352,13 @@
 			gomega.Expect(found).To(gomega.BeTrue(), "No certman-operator pod matched by name")
 
 			ginkgo.By("recreating AWS secret after testing")
-=======
-					Expect(pod.Status.Phase).To(Equal(corev1.PodRunning), "Pod should be in Running state")
-
-					Expect(pod.Status.ContainerStatuses).ToNot(BeEmpty(), "Expected container statuses to be present")
-					fmt.Printf("RestartCount: %d\n", pod.Status.ContainerStatuses[0].RestartCount)
-					Expect(pod.Status.ContainerStatuses[0].RestartCount).To(BeZero(), "Pod should not restart after secret deletion")
-
-					logs, err := clientset.CoreV1().Pods(operatorNS).GetLogs(pod.Name, &corev1.PodLogOptions{}).Do(ctx).Raw()
-					Expect(err).ToNot(HaveOccurred(), "Failed to get pod logs")
-					Expect(string(logs)).ToNot(ContainSubstring("panic"), "Operator logs should not contain panic")
-					fmt.Println("Pod logs checked no panic found")
-				}
-			}
-			Expect(found).To(BeTrue(), "No certman-operator pod matched by name")
-
-			By("recreating AWS secret after testing")
->>>>>>> 733c742d
 			awsSecretBackup.ObjectMeta.ResourceVersion = ""
 			awsSecretBackup.ObjectMeta.UID = ""
 			awsSecretBackup.ObjectMeta.CreationTimestamp = metav1.Time{}
 			awsSecretBackup.ObjectMeta.ManagedFields = nil
 
 			_, err = clientset.CoreV1().Secrets(operatorNS).Create(ctx, awsSecretBackup, metav1.CreateOptions{})
-<<<<<<< HEAD
 			gomega.Expect(err).ToNot(gomega.HaveOccurred(), "Failed to recreate AWS secret")
-=======
-			Expect(err).ToNot(HaveOccurred(), "Failed to recreate AWS secret")
->>>>>>> 733c742d
 
 		})
 
