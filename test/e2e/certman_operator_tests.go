// DO NOT REMOVE TAGS BELOW. IF ANY NEW TEST FILES ARE CREATED UNDER /osde2e, PLEASE ADD THESE TAGS TO THEM IN ORDER TO BE EXCLUDED FROM UNIT TESTS.
//go:build osde2e
// +build osde2e

package osde2etests

import (
	"context"
	"fmt"
	"strings"
	"time"

	"github.com/onsi/ginkgo/v2"
	"github.com/onsi/gomega"
	utils "github.com/openshift/certman-operator/test/e2e/utils"
	configv1 "github.com/openshift/client-go/config/clientset/versioned/typed/config/v1"
	"github.com/openshift/osde2e-common/pkg/clients/openshift"
	corev1 "k8s.io/api/core/v1"
	apiextensionsclient "k8s.io/apiextensions-apiserver/pkg/client/clientset/clientset"
	metav1 "k8s.io/apimachinery/pkg/apis/meta/v1"
	"k8s.io/apimachinery/pkg/runtime"
	"k8s.io/apimachinery/pkg/runtime/schema"
	"k8s.io/client-go/discovery"
	"k8s.io/client-go/dynamic"
	"k8s.io/client-go/kubernetes"
	"k8s.io/client-go/restmapper"
	"sigs.k8s.io/controller-runtime/pkg/log"
)

var scheme = runtime.NewScheme()
var awsSecretBackup *corev1.Secret

var _ = ginkgo.Describe("Certman Operator", ginkgo.Ordered, ginkgo.ContinueOnFailure, func() {
	var (
<<<<<<< HEAD
		k8s                       *openshift.Client
		clientset                 *kubernetes.Clientset
		dynamicClient             dynamic.Interface
		secretName                string
		certConfig                *utils.CertConfig
		clusterDeploymentName     string
		ocmClusterID              string
		adminKubeconfigSecretName string
		clusterName               string
		certificateRequestGVR     schema.GroupVersionResource
		clusterDeploymentGVR      schema.GroupVersionResource
		logger                    = log.Log
=======
		logger     = log.Log
		k8s        *openshift.Client
		clientset  *kubernetes.Clientset
		secretName string

		dynamicClient dynamic.Interface
>>>>>>> 1cc6dffd
	)

	const (
		pollingDuration = 15 * time.Minute
		shortTimeout    = 5 * time.Minute
		testTimeout     = 10 * time.Minute
		namespace       = "openshift-config"
		operatorNS      = "certman-operator"
		awsSecretName   = "aws"
	)

	ginkgo.BeforeAll(func(ctx context.Context) {
		log.SetLogger(ginkgo.GinkgoLogr)

		var err error

		certConfig = utils.LoadTestConfig()
		clusterName = certConfig.ClusterName
		ocmClusterID = certConfig.OCMClusterID
		clusterDeploymentName = fmt.Sprintf("%s-deployment", clusterName)
		adminKubeconfigSecretName = fmt.Sprintf("%s-admin-kubeconfig", clusterName)

		// Initialize primary k8s client
		k8s, err = openshift.New(ginkgo.GinkgoLogr)
		gomega.Expect(err).ShouldNot(gomega.HaveOccurred(), "Unable to setup k8s client")

		cfg := k8s.GetConfig()

		// Initialize clientset from k8s config
		clientset, err = kubernetes.NewForConfig(cfg)
		gomega.Expect(err).ShouldNot(gomega.HaveOccurred(), "Unable to setup clientset")

		// Initialize API Extensions client
		apiExtClient, err := apiextensionsclient.NewForConfig(cfg)
		gomega.Expect(err).ShouldNot(gomega.HaveOccurred(), "Failed to create API Extensions client")

<<<<<<< HEAD
		// Initialize dynamic client
		dynamicClient, err = dynamic.NewForConfig(cfg)
		gomega.Expect(err).ShouldNot(gomega.HaveOccurred(), "Failed to create dynamic client")

		// Initialize GVRs
		certificateRequestGVR = schema.GroupVersionResource{
			Group: "certman.managed.openshift.io", Version: "v1alpha1", Resource: "certificaterequests",
		}
		clusterDeploymentGVR = schema.GroupVersionResource{
			Group: "hive.openshift.io", Version: "v1", Resource: "clusterdeployments",
		}

		// Setup Hive CRDs
		gomega.Expect(utils.SetupHiveCRDs(ctx, apiExtClient)).To(gomega.Succeed(), "Failed to setup Hive CRDs")

		// Setup Certman using clientset
		gomega.Expect(utils.SetupCertman(ctx, clientset, apiExtClient, cfg)).To(gomega.Succeed(), "Failed to setup Certman")

		// Setup AWS credentials using clientset
		gomega.Expect(utils.SetupAWSCreds(ctx, clientset)).To(gomega.Succeed(), "Failed to setup AWS Secret")

		// Ensure test namespace exists
		err = utils.EnsureTestNamespace(ctx, clientset, certConfig.TestNamespace)
		gomega.Expect(err).ShouldNot(gomega.HaveOccurred(), "Failed to ensure test namespace exists")

		// Create admin kubeconfig secret
		err = utils.CreateAdminKubeconfigSecret(ctx, clientset, certConfig, adminKubeconfigSecretName)
		gomega.Expect(err).ShouldNot(gomega.HaveOccurred(), "Failed to create admin kubeconfig secret")

		ginkgo.GinkgoLogr.Info("Test setup completed",
			"namespace", certConfig.TestNamespace,
			"adminSecret", adminKubeconfigSecretName,
			"clusterDeployment", clusterDeploymentName)
=======
		gomega.Expect(utils.SetupHiveCRDs(ctx, apiExtClient)).To(gomega.Succeed(), "Failed to setup Hive CRDs")

		gomega.Expect(utils.SetupCertman(ctx, clientset, apiExtClient, cfg)).To(gomega.Succeed(), "Failed to setup Certman")

		gomega.Expect(utils.SetupAWSCreds(ctx, clientset)).To(gomega.Succeed(), "Failed to setup AWS Secret")

		dynamicClient, err = dynamic.NewForConfig(k8s.GetConfig())
		gomega.Expect(err).ShouldNot(gomega.HaveOccurred(), "Unable to create dynamic client")
		gomega.Expect(dynamicClient).ShouldNot(gomega.BeNil(), "dynamic client is nil")
>>>>>>> 1cc6dffd

		fmt.Println("Setup Done Successfully")
	})

	ginkgo.It("certificate secret exists under openshift-config namespace", func(ctx context.Context) {
		gomega.Eventually(func() bool {
			listOpts := metav1.ListOptions{LabelSelector: "certificate_request"}
			secrets, err := clientset.CoreV1().Secrets(namespace).List(ctx, listOpts)
			if err != nil || len(secrets.Items) < 1 {
				return false
			}
			secretName = secrets.Items[0].Name
			return true
		}, pollingDuration, 30*time.Second).Should(gomega.BeTrue(), "Certificate secret should exist under openshift-config namespace")
	})

	ginkgo.It("certificate secret should be applied to apiserver object", func(ctx context.Context) {
		gomega.Eventually(func() bool {
			configClient, err := configv1.NewForConfig(k8s.GetConfig())
			if err != nil {
				return false
			}
			apiserver, err := configClient.APIServers().Get(ctx, "cluster", metav1.GetOptions{})
			if err != nil || len(apiserver.Spec.ServingCerts.NamedCertificates) < 1 {
				return false
			}
			return apiserver.Spec.ServingCerts.NamedCertificates[0].ServingCertificate.Name == secretName
		}, pollingDuration, 30*time.Second).Should(gomega.BeTrue(), "Certificate secret should be applied to apiserver object")
	})

	ginkgo.It("Performs AWS secret deletion scenario end-to-end", func(ctx context.Context) {
		ginkgo.By("ensuring AWS secret exists")
		gomega.Eventually(func() bool {
			secret, err := clientset.CoreV1().Secrets(operatorNS).Get(ctx, awsSecretName, metav1.GetOptions{})
			if err != nil {
				return false
			}
			awsSecretBackup = secret.DeepCopy()
			return true
		}, pollingDuration, 30*time.Second).Should(gomega.BeTrue(), "AWS secret does not exist")

		ginkgo.By("deleting AWS secret")
		err := clientset.CoreV1().Secrets(operatorNS).Delete(ctx, awsSecretName, metav1.DeleteOptions{})
		gomega.Expect(err).ToNot(gomega.HaveOccurred(), "Failed to delete AWS secret")

		ginkgo.By("waiting for operator pod to be stable after AWS secret deletion")
		gomega.Eventually(func() bool {
			pods, err := clientset.CoreV1().Pods(operatorNS).List(ctx, metav1.ListOptions{})
			if err != nil || len(pods.Items) == 0 {
				return false
			}
			for _, pod := range pods.Items {
				if strings.Contains(pod.Name, "certman-operator") {
					if pod.Status.Phase != corev1.PodRunning {
						return false
					}
					if len(pod.Status.ContainerStatuses) == 0 || pod.Status.ContainerStatuses[0].RestartCount != 0 {
						return false
					}
					return true
				}
			}
			return false
		}, 10*time.Second, 1*time.Second).Should(gomega.BeTrue(), "Operator pod did not stabilize after AWS secret deletion")

		ginkgo.By("verifying operator pod is running and has not restarted after secret deletion")
		pods, err := clientset.CoreV1().Pods(operatorNS).List(ctx, metav1.ListOptions{})
		gomega.Expect(err).ToNot(gomega.HaveOccurred(), "Failed to list certman-operator pods")
		gomega.Expect(pods.Items).ToNot(gomega.BeEmpty(), "No pods found in certman-operator namespace")

		found := false
		for _, pod := range pods.Items {
			if strings.Contains(pod.Name, "certman-operator") {
				found = true

				fmt.Printf("Found pod %s, status: %s\n", pod.Name, pod.Status.Phase)
				gomega.Expect(pod.Status.Phase).To(gomega.Equal(corev1.PodRunning), "Pod should be in Running state")

				gomega.Expect(pod.Status.ContainerStatuses).ToNot(gomega.BeEmpty(), "Expected container statuses to be present")
				fmt.Printf("RestartCount: %d\n", pod.Status.ContainerStatuses[0].RestartCount)
				gomega.Expect(pod.Status.ContainerStatuses[0].RestartCount).To(gomega.BeZero(), "Pod should not restart after secret deletion")

				logs, err := clientset.CoreV1().Pods(operatorNS).GetLogs(pod.Name, &corev1.PodLogOptions{}).Do(ctx).Raw()
				gomega.Expect(err).ToNot(gomega.HaveOccurred(), "Failed to get pod logs")
				gomega.Expect(string(logs)).ToNot(gomega.ContainSubstring("panic"), "Operator logs should not contain panic")
				fmt.Println("Pod logs checked no panic found")
			}
		}
		gomega.Expect(found).To(gomega.BeTrue(), "No certman-operator pod matched by name")

		ginkgo.By("recreating AWS secret after testing")
		awsSecretBackup.ObjectMeta.ResourceVersion = ""
		awsSecretBackup.ObjectMeta.UID = ""
		awsSecretBackup.ObjectMeta.CreationTimestamp = metav1.Time{}
		awsSecretBackup.ObjectMeta.ManagedFields = nil

		_, err = clientset.CoreV1().Secrets(operatorNS).Create(ctx, awsSecretBackup, metav1.CreateOptions{})
		gomega.Expect(err).ToNot(gomega.HaveOccurred(), "Failed to recreate AWS secret")
	})

	ginkgo.It("should create CertificateRequest via operator reconciliation", func(ctx context.Context) {
		ginkgo.GinkgoLogr.Info("=== Test: Creating ClusterDeployment and CertificateRequest ===")

		// Step 1: Create ClusterDeployment
		ginkgo.GinkgoLogr.Info("Step 1: Creating complete ClusterDeployment resource...")
		clusterDeployment := utils.BuildCompleteClusterDeployment(certConfig, clusterDeploymentName, adminKubeconfigSecretName, ocmClusterID)

		// Clean and create ClusterDeployment using dynamic client
		utils.CleanupClusterDeployment(ctx, dynamicClient, clusterDeploymentGVR, certConfig.TestNamespace, clusterDeploymentName)

		_, err := dynamicClient.Resource(clusterDeploymentGVR).Namespace(certConfig.TestNamespace).Create(
			ctx, clusterDeployment, metav1.CreateOptions{})
		gomega.Expect(err).ShouldNot(gomega.HaveOccurred(), "Failed to create ClusterDeployment")

		// Verify ClusterDeployment was created successfully
		gomega.Eventually(func() bool {
			_, err := dynamicClient.Resource(clusterDeploymentGVR).Namespace(certConfig.TestNamespace).Get(
				ctx, clusterDeploymentName, metav1.GetOptions{})
			return err == nil
		}, shortTimeout, 5*time.Second).Should(gomega.BeTrue(), "ClusterDeployment should be created successfully")

		ginkgo.GinkgoLogr.Info("✅ ClusterDeployment created successfully")

		// Step 2: Verify ClusterDeployment meets reconciliation criteria
		ginkgo.GinkgoLogr.Info("Step 2: Verifying ClusterDeployment reconciliation criteria...")
		gomega.Eventually(func() bool {
			return utils.VerifyClusterDeploymentCriteria(ctx, dynamicClient, clusterDeploymentGVR,
				certConfig.TestNamespace, clusterDeploymentName, ocmClusterID)
		}, shortTimeout, 10*time.Second).Should(gomega.BeTrue(), "ClusterDeployment should meet all reconciliation criteria")

		ginkgo.GinkgoLogr.Info("✅ ClusterDeployment meets all reconciliation criteria")

		// Step 3: Verify CertificateRequest is created by operator
		ginkgo.GinkgoLogr.Info("Step 3: Verifying CertificateRequest creation by operator...")
		gomega.Eventually(func() bool {
			crList, err := dynamicClient.Resource(certificateRequestGVR).Namespace(certConfig.TestNamespace).List(ctx, metav1.ListOptions{})
			if err != nil {
				ginkgo.GinkgoLogr.Error(err, "Failed to list CertificateRequests")
				return false
			}

			// List all CertificateRequests for debugging
			ginkgo.GinkgoLogr.Info("Found CertificateRequests", "totalCRs", len(crList.Items))
			for _, cr := range crList.Items {
				ginkgo.GinkgoLogr.Info("CertificateRequest found", "name", cr.GetName())
			}

			// Return true if any CertificateRequests exist
			return len(crList.Items) > 0
		}, pollingDuration, 30*time.Second).Should(gomega.BeTrue(), "CertificateRequest should be created by operator")

		ginkgo.GinkgoLogr.Info("✅ CertificateRequest created successfully by operator")
	})

	ginkgo.It("should verify certificate operation metrics", func(ctx context.Context) {
		ginkgo.GinkgoLogr.Info("=== Test: Verifying Certificate Operation Metrics ===")

		// Verify metrics using the utils function
		ginkgo.GinkgoLogr.Info("Verifying certificate operation metrics...")
		var validCertCount int
		gomega.Eventually(func() bool {
			count, success := utils.VerifyMetrics(ctx, dynamicClient, certificateRequestGVR, certConfig.TestNamespace)
			validCertCount = count
			return success
		}, testTimeout, 15*time.Second).Should(gomega.BeTrue(), "Metrics should reflect certificate operations")

		ginkgo.GinkgoLogr.Info("✅ Metrics verification successful",
			"validCertificateRequests", validCertCount,
			"clusterName", certConfig.ClusterName,
			"ocmClusterID", ocmClusterID,
			"namespace", certConfig.TestNamespace,
			"baseDomain", certConfig.BaseDomain)
	})

	ginkgo.It("should install the certman-operator via catalogsource", func(ctx context.Context) {

		gomega.Eventually(func() bool {

			if !utils.CreateCertmanResources(ctx, dynamicClient, operatorNS) {
				logger.Info("Failed to create certman-operator resources")
				return false
			}

			logger.Info("Resources created successfully. Waiting for csv to get installed...")

			time.Sleep(30 * time.Second)

			currentVersion, err := utils.GetCurrentCSVVersion(ctx, dynamicClient, operatorNS)
			gomega.Expect(err).ToNot(gomega.HaveOccurred(), "Failed to get current CSV version")

			logger.Info("Current operator version. Waiting for certman operator pod to be in running state", "version", currentVersion)

			time.Sleep(30 * time.Second)

			if !utils.CheckPodStatus(ctx, clientset, operatorNS) {
				logger.Info("certman-operator pod is not in running state")
				return false
			}

			logger.Info("certman-operator pod is running successfully")
			return true

		}, pollingDuration, 30*time.Second).Should(gomega.BeTrue(), "certman-operator should be installed and running successfully")
	})

	ginkgo.It("should check for upgrades and upgrade certman-operator if available", func(ctx context.Context) {

		ginkgo.By("checking current operator version")
		currentVersion, err := utils.GetCurrentCSVVersion(ctx, dynamicClient, operatorNS)
		gomega.Expect(err).ToNot(gomega.HaveOccurred(), "Failed to get current CSV version")

		logger.Info("Current operator version", "version", currentVersion)

		ginkgo.By("checking for available upgrades")
		hasUpgrade, currentVer, latestVer, err := utils.CheckForUpgrade(ctx, dynamicClient, operatorNS)
		gomega.Expect(err).ToNot(gomega.HaveOccurred(), "Failed to check for upgrades")

		if hasUpgrade {
			logger.Info("Upgrade available", "current", currentVer, "latest", latestVer)

			ginkgo.By("performing operator upgrade")
			err = utils.UpgradeOperatorToLatest(ctx, dynamicClient, operatorNS)
			gomega.Expect(err).ToNot(gomega.HaveOccurred(), "Failed to upgrade operator")

			ginkgo.By("verifying operator is running after upgrade")
			gomega.Eventually(func() bool {
				return utils.CheckPodStatus(ctx, clientset, operatorNS)
			}, pollingDuration, 30*time.Second).Should(gomega.BeTrue(), "Operator should be running after upgrade")

			ginkgo.By("verifying upgraded version")
			upgradedVersion, err := utils.GetCurrentCSVVersion(ctx, dynamicClient, operatorNS)
			gomega.Expect(err).ToNot(gomega.HaveOccurred(), "Failed to get upgraded CSV version")

			logger.Info("Operator upgraded successfully", "from", currentVer, "to", upgradedVersion)

			gomega.Expect(upgradedVersion).ToNot(gomega.Equal(currentVer), "Version should have changed after upgrade")
		} else {
			logger.Info("No upgrade available", "version", currentVer)
		}
	})

	ginkgo.AfterAll(func(ctx context.Context) {

		logger.Info("Cleanup: Running AfterAll cleanup")

		cfg := k8s.GetConfig()

		// Create fresh clients for cleanup
		apiExtClient, err := apiextensionsclient.NewForConfig(cfg)
		if err != nil {
			logger.Info("Failed to create API Extensions client, skipping cleanup", "error", err)
			return
		}

<<<<<<< HEAD
		kubeClient, err := kubernetes.NewForConfig(cfg)
		if err != nil {
			logger.Info("Failed to create Kubernetes client, skipping cleanup", "error", err)
			return
		}

		cleanupDynamicClient, err := dynamic.NewForConfig(cfg)
		if err != nil {
			logger.Info("Failed to create dynamic client, skipping cleanup", "error", err)
			return
		}
=======
		dynamicClient, err := dynamic.NewForConfig(cfg)
		gomega.Expect(err).ToNot(gomega.HaveOccurred(), "Failed to create dynamic client")
>>>>>>> 1cc6dffd

		// Create RESTMapper for resource cleanup
		dc, err := discovery.NewDiscoveryClientForConfig(cfg)
		if err != nil {
			logger.Info("Failed to create discovery client, skipping Certman cleanup", "error", err)
		} else {
			gr, err := restmapper.GetAPIGroupResources(dc)
			if err != nil {
				logger.Info("Failed to get API group resources, skipping Certman cleanup", "error", err)
			} else {
				mapper := restmapper.NewDiscoveryRESTMapper(gr)

				// Cleanup Certman with RESTMapper
				if err := utils.CleanupCertman(ctx, kubeClient, apiExtClient, cleanupDynamicClient, mapper); err != nil {
					logger.Info("Error during Certman cleanup", "error", err)
				}
			}
		}

		if err := utils.CleanupHive(ctx, apiExtClient); err != nil {
			logger.Info("Error during Hive cleanup", "error", err)
		}

<<<<<<< HEAD
		if err := utils.CleanupAWSCreds(ctx, kubeClient); err != nil {
=======
		if err := utils.CleanupCertman(ctx, clientset, apiExtClient, dynamicClient, mapper); err != nil {
			logger.Info("Error during Certman cleanup", "error", err)
		}

		if err := utils.CleanupAWSCreds(ctx, clientset); err != nil {
>>>>>>> 1cc6dffd
			logger.Info("Error during AWS secret cleanup", "error", err)
		} else {
			logger.Info("AWS secret cleanup succeeded")
		}

		logger.Info("Cleaning up certman-operator resources")

		if err := utils.CleanupCertmanResources(ctx, dynamicClient, operatorNS); err != nil {
			logger.Error(err, "Error during certman-operator resources cleanup")
		}

		logger.Info("Cleanup: AfterAll cleanup completed")
	})
})<|MERGE_RESOLUTION|>--- conflicted
+++ resolved
@@ -32,7 +32,6 @@
 
 var _ = ginkgo.Describe("Certman Operator", ginkgo.Ordered, ginkgo.ContinueOnFailure, func() {
 	var (
-<<<<<<< HEAD
 		k8s                       *openshift.Client
 		clientset                 *kubernetes.Clientset
 		dynamicClient             dynamic.Interface
@@ -45,14 +44,12 @@
 		certificateRequestGVR     schema.GroupVersionResource
 		clusterDeploymentGVR      schema.GroupVersionResource
 		logger                    = log.Log
-=======
 		logger     = log.Log
 		k8s        *openshift.Client
 		clientset  *kubernetes.Clientset
 		secretName string
 
 		dynamicClient dynamic.Interface
->>>>>>> 1cc6dffd
 	)
 
 	const (
@@ -89,7 +86,6 @@
 		apiExtClient, err := apiextensionsclient.NewForConfig(cfg)
 		gomega.Expect(err).ShouldNot(gomega.HaveOccurred(), "Failed to create API Extensions client")
 
-<<<<<<< HEAD
 		// Initialize dynamic client
 		dynamicClient, err = dynamic.NewForConfig(cfg)
 		gomega.Expect(err).ShouldNot(gomega.HaveOccurred(), "Failed to create dynamic client")
@@ -123,7 +119,6 @@
 			"namespace", certConfig.TestNamespace,
 			"adminSecret", adminKubeconfigSecretName,
 			"clusterDeployment", clusterDeploymentName)
-=======
 		gomega.Expect(utils.SetupHiveCRDs(ctx, apiExtClient)).To(gomega.Succeed(), "Failed to setup Hive CRDs")
 
 		gomega.Expect(utils.SetupCertman(ctx, clientset, apiExtClient, cfg)).To(gomega.Succeed(), "Failed to setup Certman")
@@ -133,7 +128,6 @@
 		dynamicClient, err = dynamic.NewForConfig(k8s.GetConfig())
 		gomega.Expect(err).ShouldNot(gomega.HaveOccurred(), "Unable to create dynamic client")
 		gomega.Expect(dynamicClient).ShouldNot(gomega.BeNil(), "dynamic client is nil")
->>>>>>> 1cc6dffd
 
 		fmt.Println("Setup Done Successfully")
 	})
@@ -388,7 +382,6 @@
 			return
 		}
 
-<<<<<<< HEAD
 		kubeClient, err := kubernetes.NewForConfig(cfg)
 		if err != nil {
 			logger.Info("Failed to create Kubernetes client, skipping cleanup", "error", err)
@@ -400,10 +393,8 @@
 			logger.Info("Failed to create dynamic client, skipping cleanup", "error", err)
 			return
 		}
-=======
 		dynamicClient, err := dynamic.NewForConfig(cfg)
 		gomega.Expect(err).ToNot(gomega.HaveOccurred(), "Failed to create dynamic client")
->>>>>>> 1cc6dffd
 
 		// Create RESTMapper for resource cleanup
 		dc, err := discovery.NewDiscoveryClientForConfig(cfg)
@@ -427,15 +418,12 @@
 			logger.Info("Error during Hive cleanup", "error", err)
 		}
 
-<<<<<<< HEAD
 		if err := utils.CleanupAWSCreds(ctx, kubeClient); err != nil {
-=======
 		if err := utils.CleanupCertman(ctx, clientset, apiExtClient, dynamicClient, mapper); err != nil {
 			logger.Info("Error during Certman cleanup", "error", err)
 		}
 
 		if err := utils.CleanupAWSCreds(ctx, clientset); err != nil {
->>>>>>> 1cc6dffd
 			logger.Info("Error during AWS secret cleanup", "error", err)
 		} else {
 			logger.Info("AWS secret cleanup succeeded")
