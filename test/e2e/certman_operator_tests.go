--- conflicted
+++ resolved
@@ -6,13 +6,10 @@
 
 import (
 	"context"
-<<<<<<< HEAD
 	"os"
-=======
 	"fmt"
 
 	"strings"
->>>>>>> 1cc6dffd
 	"time"
 
 	"github.com/onsi/ginkgo/v2"
@@ -23,14 +20,11 @@
 	"github.com/openshift/osde2e-common/pkg/clients/openshift"
 	corev1 "k8s.io/api/core/v1"
 	metav1 "k8s.io/apimachinery/pkg/apis/meta/v1"
-<<<<<<< HEAD
 
 	"k8s.io/apimachinery/pkg/runtime/schema"
 
-=======
 	"k8s.io/apimachinery/pkg/runtime"
 	"k8s.io/client-go/discovery"
->>>>>>> 1cc6dffd
 	"k8s.io/client-go/dynamic"
 	"k8s.io/client-go/kubernetes"
 	"k8s.io/client-go/restmapper"
@@ -50,10 +44,7 @@
 		secretName string
 
 		dynamicClient dynamic.Interface
-<<<<<<< HEAD
 		clusterName   string
-=======
->>>>>>> 1cc6dffd
 	)
 
 	const (
@@ -67,21 +58,6 @@
 		log.SetLogger(ginkgo.GinkgoLogr)
 
 		var err error
-<<<<<<< HEAD
-		k8s, err = openshift.New(GinkgoLogr)
-		Expect(err).ShouldNot(HaveOccurred(), "Unable to setup k8s client")
-		clientset, err = kubernetes.NewForConfig(k8s.GetConfig())
-		Expect(err).ShouldNot(HaveOccurred(), "Unable to setup Config client")
-
-		Expect(clientset).ShouldNot(BeNil(), "clientset is nil")
-		dynamicClient, err = dynamic.NewForConfig(k8s.GetConfig())
-		Expect(err).ShouldNot(HaveOccurred(), "Unable to create dynamic client")
-		Expect(dynamicClient).ShouldNot(BeNil(), "dynamic client is nil")
-
-		clusterName = os.Getenv("CLUSTER_NAME")
-		Expect(clusterName).ToNot(BeEmpty(), "CLUSTER_NAME environment variable must be set")
-
-=======
 		k8s, err = openshift.New(ginkgo.GinkgoLogr)
 		gomega.Expect(err).ShouldNot(gomega.HaveOccurred(), "Unable to setup k8s client")
 
@@ -103,8 +79,10 @@
 		gomega.Expect(err).ShouldNot(gomega.HaveOccurred(), "Unable to create dynamic client")
 		gomega.Expect(dynamicClient).ShouldNot(gomega.BeNil(), "dynamic client is nil")
 
+		clusterName = os.Getenv("CLUSTER_NAME")
+		gomega.Expect(clusterName).ToNot(gomega.BeEmpty(), "CLUSTER_NAME environment variable must be set")
+
 		fmt.Println("Setup Done Successfully")
->>>>>>> 1cc6dffd
 	})
 
 	ginkgo.It("certificate secret exists under openshift-config namespace", func(ctx context.Context) {
@@ -204,18 +182,84 @@
 
 	})
 
-<<<<<<< HEAD
-	It("remove finalizer from the ClusterDeployment", func(ctx context.Context) {
+	ginkgo.It("should install the certman-operator via catalogsource", func(ctx context.Context) {
+
+		gomega.Eventually(func() bool {
+
+			if !utils.CreateCertmanResources(ctx, dynamicClient, operatorNS) {
+				logger.Info("Failed to create certman-operator resources")
+				return false
+			}
+
+			logger.Info("Resources created successfully. Waiting for csv to get installed...")
+
+			time.Sleep(30 * time.Second)
+
+			currentVersion, err := utils.GetCurrentCSVVersion(ctx, dynamicClient, operatorNS)
+			gomega.Expect(err).ToNot(gomega.HaveOccurred(), "Failed to get current CSV version")
+
+			logger.Info("Current operator version. Waiting for certman operator pod to be in running state", "version", currentVersion)
+
+			time.Sleep(30 * time.Second)
+
+			if !utils.CheckPodStatus(ctx, clientset, operatorNS) {
+				logger.Info("certman-operator pod is not in running state")
+				return false
+			}
+
+			logger.Info("certman-operator pod is running successfully")
+			return true
+
+		}, pollingDuration, 30*time.Second).Should(gomega.BeTrue(), "certman-operator should be installed and running successfully")
+	})
+
+	ginkgo.It("should check for upgrades and upgrade certman-operator if available", func(ctx context.Context) {
+
+		ginkgo.By("checking current operator version")
+		currentVersion, err := utils.GetCurrentCSVVersion(ctx, dynamicClient, operatorNS)
+		gomega.Expect(err).ToNot(gomega.HaveOccurred(), "Failed to get current CSV version")
+
+		logger.Info("Current operator version", "version", currentVersion)
+
+		ginkgo.By("checking for available upgrades")
+		hasUpgrade, currentVer, latestVer, err := utils.CheckForUpgrade(ctx, dynamicClient, operatorNS)
+		gomega.Expect(err).ToNot(gomega.HaveOccurred(), "Failed to check for upgrades")
+
+		if hasUpgrade {
+			logger.Info("Upgrade available", "current", currentVer, "latest", latestVer)
+
+			ginkgo.By("performing operator upgrade")
+			err = utils.UpgradeOperatorToLatest(ctx, dynamicClient, operatorNS)
+			gomega.Expect(err).ToNot(gomega.HaveOccurred(), "Failed to upgrade operator")
+
+			ginkgo.By("verifying operator is running after upgrade")
+			gomega.Eventually(func() bool {
+				return utils.CheckPodStatus(ctx, clientset, operatorNS)
+			}, pollingDuration, 30*time.Second).Should(gomega.BeTrue(), "Operator should be running after upgrade")
+
+			ginkgo.By("verifying upgraded version")
+			upgradedVersion, err := utils.GetCurrentCSVVersion(ctx, dynamicClient, operatorNS)
+			gomega.Expect(err).ToNot(gomega.HaveOccurred(), "Failed to get upgraded CSV version")
+
+			logger.Info("Operator upgraded successfully", "from", currentVer, "to", upgradedVersion)
+
+			gomega.Expect(upgradedVersion).ToNot(gomega.Equal(currentVer), "Version should have changed after upgrade")
+		} else {
+			logger.Info("No upgrade available", "version", currentVer)
+		}
+	})
+
+	ginkgo.It("remove finalizer from the ClusterDeployment", func(ctx context.Context) {
 		clusterDeploymentGVR := schema.GroupVersionResource{
 			Group:    "hive.openshift.io",
 			Version:  "v1",
 			Resource: "clusterdeployments",
 		}
 
-		Eventually(func() bool {
+		gomega.Eventually(func() bool {
 			cdList, err := dynamicClient.Resource(clusterDeploymentGVR).Namespace("certman-operator").List(ctx, metav1.ListOptions{})
 			if err != nil || len(cdList.Items) == 0 {
-				Fail("Error listing ClusterDeployments or no ClusterDeployment found")
+				ginkgo.Fail("Error listing ClusterDeployments or no ClusterDeployment found")
 			}
 
 			clusterDeployment := cdList.Items[0]
@@ -248,17 +292,17 @@
 			logger.Info("Finalizer not yet re-added to ClusterDeployment", "name", cdName)
 			return false
 
-		}, pollingDuration, 30*time.Second).Should(BeTrue(), "ClusterDeployment should be deleted or have finalizer re-added")
-	})
-
-	It("remove finalizer from the CertificateRequest", func(ctx context.Context) {
+		}, pollingDuration, 30*time.Second).Should(gomega.BeTrue(), "ClusterDeployment should be deleted or have finalizer re-added")
+	})
+
+	ginkgo.It("remove finalizer from the CertificateRequest", func(ctx context.Context) {
 		certRequestGVR := schema.GroupVersionResource{
 			Group:    "certman.managed.openshift.io",
 			Version:  "v1alpha1",
 			Resource: "certificaterequests",
 		}
 
-		Eventually(func() bool {
+		gomega.Eventually(func() bool {
 			crList, err := dynamicClient.Resource(certRequestGVR).Namespace("certman-operator").List(ctx, metav1.ListOptions{})
 			if err != nil || len(crList.Items) == 0 {
 				logger.Error(err, "Error listing CertificateRequests or no CRs found")
@@ -294,10 +338,10 @@
 			logger.Info("Finalizer not yet re-added to CertificateRequest", "name", crName)
 			return false
 
-		}, pollingDuration, 30*time.Second).Should(BeTrue(), "CertificateRequest should be deleted or have finalizer re-added")
-	})
-
-	It("should have ClusterDeployment as the owner of the CertificateRequest", func(ctx context.Context) {
+		}, pollingDuration, 30*time.Second).Should(gomega.BeTrue(), "CertificateRequest should be deleted or have finalizer re-added")
+	})
+
+	ginkgo.It("should have ClusterDeployment as the owner of the CertificateRequest", func(ctx context.Context) {
 
 		clusterDeploymentGVR := schema.GroupVersionResource{
 			Group:    "hive.openshift.io", 
@@ -309,11 +353,11 @@
 
 		clusterDeploymentList, err := dynamicClient.Resource(clusterDeploymentGVR).Namespace("certman-operator").List(ctx, metav1.ListOptions{})
 		if err != nil {
-			Fail("Error fetching ClusterDeployments")
+			ginkgo.Fail("Error fetching ClusterDeployments")
 		}
 
 		if len(clusterDeploymentList.Items) == 0 {
-			Fail("ClusterDeployment not found.")
+			ginkgo.Fail("ClusterDeployment not found.")
 		}
 
 		logger.Info("ClusterDeployment found, proceeding to check Owner Reference")
@@ -326,7 +370,7 @@
 
 		logger.Info("Fetching CertificateRequests...")
 
-		Eventually(func() bool {
+		gomega.Eventually(func() bool {
 			crList, err := dynamicClient.Resource(clusterDeploymentGVR).Namespace("certman-operator").List(ctx, metav1.ListOptions{})
 
 			if err != nil || len(crList.Items) == 0 {
@@ -382,74 +426,8 @@
 			}
 
 			return false
-		}, pollingDuration, 30*time.Second).Should(BeTrue(), "ClusterDeployment should be the owner of CertificateRequest")
-
-=======
-	ginkgo.It("should install the certman-operator via catalogsource", func(ctx context.Context) {
-
-		gomega.Eventually(func() bool {
-
-			if !utils.CreateCertmanResources(ctx, dynamicClient, operatorNS) {
-				logger.Info("Failed to create certman-operator resources")
-				return false
-			}
-
-			logger.Info("Resources created successfully. Waiting for csv to get installed...")
-
-			time.Sleep(30 * time.Second)
-
-			currentVersion, err := utils.GetCurrentCSVVersion(ctx, dynamicClient, operatorNS)
-			gomega.Expect(err).ToNot(gomega.HaveOccurred(), "Failed to get current CSV version")
-
-			logger.Info("Current operator version. Waiting for certman operator pod to be in running state", "version", currentVersion)
-
-			time.Sleep(30 * time.Second)
-
-			if !utils.CheckPodStatus(ctx, clientset, operatorNS) {
-				logger.Info("certman-operator pod is not in running state")
-				return false
-			}
-
-			logger.Info("certman-operator pod is running successfully")
-			return true
-
-		}, pollingDuration, 30*time.Second).Should(gomega.BeTrue(), "certman-operator should be installed and running successfully")
-	})
-
-	ginkgo.It("should check for upgrades and upgrade certman-operator if available", func(ctx context.Context) {
-
-		ginkgo.By("checking current operator version")
-		currentVersion, err := utils.GetCurrentCSVVersion(ctx, dynamicClient, operatorNS)
-		gomega.Expect(err).ToNot(gomega.HaveOccurred(), "Failed to get current CSV version")
-
-		logger.Info("Current operator version", "version", currentVersion)
-
-		ginkgo.By("checking for available upgrades")
-		hasUpgrade, currentVer, latestVer, err := utils.CheckForUpgrade(ctx, dynamicClient, operatorNS)
-		gomega.Expect(err).ToNot(gomega.HaveOccurred(), "Failed to check for upgrades")
-
-		if hasUpgrade {
-			logger.Info("Upgrade available", "current", currentVer, "latest", latestVer)
-
-			ginkgo.By("performing operator upgrade")
-			err = utils.UpgradeOperatorToLatest(ctx, dynamicClient, operatorNS)
-			gomega.Expect(err).ToNot(gomega.HaveOccurred(), "Failed to upgrade operator")
-
-			ginkgo.By("verifying operator is running after upgrade")
-			gomega.Eventually(func() bool {
-				return utils.CheckPodStatus(ctx, clientset, operatorNS)
-			}, pollingDuration, 30*time.Second).Should(gomega.BeTrue(), "Operator should be running after upgrade")
-
-			ginkgo.By("verifying upgraded version")
-			upgradedVersion, err := utils.GetCurrentCSVVersion(ctx, dynamicClient, operatorNS)
-			gomega.Expect(err).ToNot(gomega.HaveOccurred(), "Failed to get upgraded CSV version")
-
-			logger.Info("Operator upgraded successfully", "from", currentVer, "to", upgradedVersion)
-
-			gomega.Expect(upgradedVersion).ToNot(gomega.Equal(currentVer), "Version should have changed after upgrade")
-		} else {
-			logger.Info("No upgrade available", "version", currentVer)
-		}
+		}, pollingDuration, 30*time.Second).Should(gomega.BeTrue(), "ClusterDeployment should be the owner of CertificateRequest")
+
 	})
 
 	ginkgo.AfterAll(func(ctx context.Context) {
@@ -493,7 +471,6 @@
 		}
 
 		logger.Info("Cleanup: AfterAll cleanup completed")
->>>>>>> 1cc6dffd
 	})
 
 })