module github.com/openshift/certman-operator

go 1.24.0

require (
	github.com/Azure/azure-sdk-for-go v68.0.0+incompatible
	github.com/Azure/go-autorest/autorest v0.11.28
	github.com/Azure/go-autorest/autorest/azure/auth v0.5.12
	github.com/Azure/go-autorest/autorest/to v0.4.0
	github.com/aws/aws-sdk-go v1.54.11
	github.com/eggsampler/acme v1.0.0
	github.com/go-logr/logr v1.4.2
	github.com/lib/pq v1.10.7
	github.com/onsi/ginkgo/v2 v2.22.0
	github.com/onsi/gomega v1.36.1
	github.com/openshift/api v0.0.0-20250929151534-41627d81e9c1 // release-4.20
	github.com/openshift/aws-account-operator/api v0.0.0-20230322125717-5b5a00a3e99f
	github.com/openshift/client-go v0.0.0-20250131180035-f7ec47e2d87a
	github.com/openshift/hive/apis v0.0.0-20230329164219-869f3fac05bd
	github.com/openshift/operator-custom-metrics v0.5.1
	github.com/openshift/osde2e-common v0.0.0-20240625061828-95551028959c
	github.com/operator-framework/operator-lib v0.11.0
	github.com/pkg/errors v0.9.1
	github.com/prometheus/client_golang v1.22.0
	github.com/prometheus/client_model v0.6.1
	github.com/stretchr/testify v1.10.0
	github.com/sykesm/zap-logfmt v0.0.4
	go.uber.org/zap v1.27.0
	golang.org/x/oauth2 v0.27.0
	google.golang.org/api v0.186.0
	k8s.io/api v0.33.2
	k8s.io/apiextensions-apiserver v0.33.2
	k8s.io/apimachinery v0.33.2
	k8s.io/client-go v0.33.2
	k8s.io/kube-openapi v0.0.0-20250318190949-c8a335a9a2ff
	sigs.k8s.io/controller-runtime v0.21.0
)

require (
	cloud.google.com/go/auth v0.6.0 // indirect
	cloud.google.com/go/auth/oauth2adapt v0.2.2 // indirect
	cloud.google.com/go/compute/metadata v0.5.0 // indirect
	github.com/Azure/go-autorest v14.2.0+incompatible // indirect
	github.com/Azure/go-autorest/autorest/adal v0.9.23 // indirect
	github.com/Azure/go-autorest/autorest/azure/cli v0.4.6 // indirect
	github.com/Azure/go-autorest/autorest/date v0.3.0 // indirect
	github.com/Azure/go-autorest/logger v0.2.1 // indirect
	github.com/Azure/go-autorest/tracing v0.6.0 // indirect
	github.com/beorn7/perks v1.0.1 // indirect
	github.com/cespare/xxhash/v2 v2.3.0 // indirect
	github.com/davecgh/go-spew v1.1.2-0.20180830191138-d8f796af33cc // indirect
	github.com/dimchansky/utfbom v1.1.1 // indirect
	github.com/emicklei/go-restful/v3 v3.11.0 // indirect
	github.com/evanphx/json-patch v5.7.0+incompatible // indirect
	github.com/evanphx/json-patch/v5 v5.9.11 // indirect
	github.com/felixge/httpsnoop v1.0.4 // indirect
	github.com/fsnotify/fsnotify v1.7.0 // indirect
	github.com/fxamacker/cbor/v2 v2.7.0 // indirect
	github.com/go-logr/stdr v1.2.2 // indirect
	github.com/go-logr/zapr v1.3.0 // indirect
	github.com/go-openapi/jsonpointer v0.21.0 // indirect
	github.com/go-openapi/jsonreference v0.20.2 // indirect
	github.com/go-openapi/swag v0.23.0 // indirect
	github.com/go-task/slim-sprig/v3 v3.0.0 // indirect
	github.com/gogo/protobuf v1.3.2 // indirect
	github.com/golang-jwt/jwt/v4 v4.5.2 // indirect
	github.com/golang/groupcache v0.0.0-20210331224755-41bb18bfe9da // indirect
	github.com/golang/protobuf v1.5.4 // indirect
	github.com/google/btree v1.1.3 // indirect
	github.com/google/gnostic-models v0.6.9 // indirect
	github.com/google/go-cmp v0.7.0 // indirect
	github.com/google/pprof v0.0.0-20241029153458-d1b30febd7db // indirect
	github.com/google/s2a-go v0.1.7 // indirect
	github.com/google/uuid v1.6.0 // indirect
	github.com/googleapis/enterprise-certificate-proxy v0.3.2 // indirect
	github.com/googleapis/gax-go/v2 v2.12.5 // indirect
<<<<<<< HEAD
    github.com/gorilla/css v1.0.0 // indirect
=======
>>>>>>> 1cc6dffd
	github.com/gorilla/websocket v1.5.4-0.20250319132907-e064f32e3674 // indirect
	github.com/jmespath/go-jmespath v0.4.0 // indirect
	github.com/josharian/intern v1.0.0 // indirect
	github.com/json-iterator/go v1.1.12 // indirect
	github.com/kylelemons/godebug v1.1.0 // indirect
	github.com/mailru/easyjson v0.7.7 // indirect
	github.com/mitchellh/go-homedir v1.1.0 // indirect
	github.com/moby/spdystream v0.5.0 // indirect
	github.com/modern-go/concurrent v0.0.0-20180306012644-bacd9c7ef1dd // indirect
	github.com/modern-go/reflect2 v1.0.2 // indirect
	github.com/munnerz/goautoneg v0.0.0-20191010083416-a7dc8b61c822 // indirect
	github.com/mxk/go-flowrate v0.0.0-20140419014527-cca7078d478f // indirect
	github.com/openshift/custom-resource-status v1.1.3-0.20220503160415-f2fdb4999d87 // indirect
	github.com/pmezard/go-difflib v1.0.1-0.20181226105442-5d4384ee4fb2 // indirect
	github.com/prometheus-operator/prometheus-operator/pkg/apis/monitoring v0.64.0 // indirect
	github.com/prometheus/common v0.62.0 // indirect
	github.com/prometheus/procfs v0.15.1 // indirect
	github.com/spf13/pflag v1.0.5 // indirect
	github.com/x448/float16 v0.8.4 // indirect
	go.opencensus.io v0.24.0 // indirect
	go.opentelemetry.io/auto/sdk v1.1.0 // indirect
	go.opentelemetry.io/contrib/instrumentation/net/http/otelhttp v0.58.0 // indirect
	go.opentelemetry.io/otel v1.33.0 // indirect
	go.opentelemetry.io/otel/metric v1.33.0 // indirect
	go.opentelemetry.io/otel/trace v1.33.0 // indirect
	go.uber.org/multierr v1.11.0 // indirect
	golang.org/x/crypto v0.36.0 // indirect
	golang.org/x/net v0.38.0 // indirect
	golang.org/x/sync v0.12.0 // indirect
	golang.org/x/sys v0.31.0 // indirect
	golang.org/x/term v0.30.0 // indirect
	golang.org/x/text v0.23.0 // indirect
	golang.org/x/time v0.9.0 // indirect
	golang.org/x/tools v0.26.0 // indirect
	gomodules.xyz/jsonpatch/v2 v2.4.0 // indirect
	google.golang.org/genproto/googleapis/rpc v0.0.0-20241209162323-e6fa225c2576 // indirect
	google.golang.org/grpc v1.68.1 // indirect
	google.golang.org/protobuf v1.36.5 // indirect
	gopkg.in/evanphx/json-patch.v4 v4.12.0 // indirect
	gopkg.in/inf.v0 v0.9.1 // indirect
	gopkg.in/yaml.v3 v3.0.1 // indirect
	k8s.io/klog/v2 v2.130.1 // indirect
	k8s.io/utils v0.0.0-20241210054802-24370beab758 // indirect
	sigs.k8s.io/e2e-framework v0.3.0 // indirect
	sigs.k8s.io/json v0.0.0-20241014173422-cfa47c3a1cc8 // indirect
	sigs.k8s.io/randfill v1.0.0 // indirect
	sigs.k8s.io/structured-merge-diff/v4 v4.6.0 // indirect
	sigs.k8s.io/yaml v1.4.0 // indirect
)<|MERGE_RESOLUTION|>--- conflicted
+++ resolved
@@ -74,10 +74,7 @@
 	github.com/google/uuid v1.6.0 // indirect
 	github.com/googleapis/enterprise-certificate-proxy v0.3.2 // indirect
 	github.com/googleapis/gax-go/v2 v2.12.5 // indirect
-<<<<<<< HEAD
-    github.com/gorilla/css v1.0.0 // indirect
-=======
->>>>>>> 1cc6dffd
+  github.com/gorilla/css v1.0.0 // indirect
 	github.com/gorilla/websocket v1.5.4-0.20250319132907-e064f32e3674 // indirect
 	github.com/jmespath/go-jmespath v0.4.0 // indirect
 	github.com/josharian/intern v1.0.0 // indirect
