apiVersion: tekton.dev/v1
kind: PipelineRun
metadata:
  annotations:
    build.appstudio.openshift.io/repo: https://github.com/openshift/certman-operator?rev={{revision}}
    build.appstudio.redhat.com/commit_sha: '{{revision}}'
    build.appstudio.redhat.com/pull_request_number: '{{pull_request_number}}'
    build.appstudio.redhat.com/target_branch: '{{target_branch}}'
    pipelinesascode.tekton.dev/cancel-in-progress: 'true'
    pipelinesascode.tekton.dev/max-keep-runs: '3'
    pipelinesascode.tekton.dev/on-cel-expression: event == "pull_request" && target_branch
      == "master"
  creationTimestamp: null
  labels:
    appstudio.openshift.io/application: certman-operator
    appstudio.openshift.io/component: certman-operator
    pipelines.appstudio.openshift.io/type: build
  name: certman-operator-on-pull-request
  namespace: certman-operator-tenant
spec:
  params:
  - name: git-url
    value: '{{source_url}}'
  - name: revision
    value: '{{revision}}'
  - name: output-image
    value: quay.io/redhat-user-workloads/certman-operator-tenant/openshift/certman-operator:on-pr-{{revision}}
  - name: image-expires-after
    value: 5d
  - name: dockerfile
    value: build/Dockerfile
  - name: path-context
    value: .
  taskRunTemplate:
    serviceAccountName: build-pipeline-certman-operator
  workspaces:
  - name: git-auth
    secret:
      secretName: '{{ git_auth_secret }}'
  pipelineRef:
    resolver: git
    params:
    - name: url
      value: https://github.com/openshift/boilerplate
    - name: revision
      value: master
    - name: pathInRepo
      value: pipelines/docker-build-oci-ta/pipeline.yaml
<<<<<<< HEAD
status: {}
=======
status: {}
>>>>>>> 106e9e89
<|MERGE_RESOLUTION|>--- conflicted
+++ resolved
@@ -46,8 +46,4 @@
       value: master
     - name: pathInRepo
       value: pipelines/docker-build-oci-ta/pipeline.yaml
-<<<<<<< HEAD
 status: {}
-=======
-status: {}
->>>>>>> 106e9e89
