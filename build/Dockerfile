FROM quay.io/redhat-services-prod/openshift/boilerplate:image-v8.0.0 AS builder

RUN mkdir -p /workdir
WORKDIR /workdir
COPY go.mod go.sum ./
RUN go mod download
COPY . .
RUN make go-build

<<<<<<< HEAD

FROM registry.access.redhat.com/ubi9/ubi-minimal:9.6-1754000177
=======
####
FROM registry.access.redhat.com/ubi9/ubi-minimal:9.6-1754584681
>>>>>>> 76233947

ENV USER_UID=1001 \
    USER_NAME=certman-operator

COPY --from=builder /workdir/build/_output/bin/* /usr/local/bin/

COPY build/bin /usr/local/bin
RUN ls -l /usr/local/bin/
RUN  /usr/local/bin/user_setup

ENTRYPOINT ["/usr/local/bin/entrypoint"]

USER ${USER_UID}

LABEL io.openshift.managed.name="certman-operator" \
      io.openshift.managed.description="Operator to request and reissue Let's Encrypt certificates"<|MERGE_RESOLUTION|>--- conflicted
+++ resolved
@@ -7,13 +7,9 @@
 COPY . .
 RUN make go-build
 
-<<<<<<< HEAD
 
-FROM registry.access.redhat.com/ubi9/ubi-minimal:9.6-1754000177
-=======
-####
+
 FROM registry.access.redhat.com/ubi9/ubi-minimal:9.6-1754584681
->>>>>>> 76233947
 
 ENV USER_UID=1001 \
     USER_NAME=certman-operator
