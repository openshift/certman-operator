--- conflicted
+++ resolved
@@ -19,13 +19,8 @@
 	"github.com/openshift/osde2e-common/pkg/clients/openshift"
 	corev1 "k8s.io/api/core/v1"
 	metav1 "k8s.io/apimachinery/pkg/apis/meta/v1"
-<<<<<<< HEAD
-	"k8s.io/apimachinery/pkg/apis/meta/v1/unstructured"
-	"k8s.io/apimachinery/pkg/runtime/schema"
-=======
 	"k8s.io/apimachinery/pkg/runtime"
 	"k8s.io/client-go/discovery"
->>>>>>> 1cc6dffd
 	"k8s.io/client-go/dynamic"
 	"k8s.io/client-go/kubernetes"
 	"k8s.io/client-go/restmapper"
@@ -35,24 +30,16 @@
 	"sigs.k8s.io/controller-runtime/pkg/log"
 )
 
-var scheme = runtime.NewScheme()
-var awsSecretBackup *corev1.Secret
-var _ = ginkgo.Describe("Certman Operator", ginkgo.Ordered, ginkgo.ContinueOnFailure, func() {
+  var scheme = runtime.NewScheme()
+  var awsSecretBackup *corev1.Secret
+  var _ = ginkgo.Describe("Certman Operator", ginkgo.Ordered, ginkgo.ContinueOnFailure, func() {
 	var (
-<<<<<<< HEAD
-		k8s           *openshift.Client
-		clientset     *kubernetes.Clientset
-		secretName    string
-		dynamicClient dynamic.Interface
-		logger        = log.Log
-=======
 		logger     = log.Log
 		k8s        *openshift.Client
 		clientset  *kubernetes.Clientset
 		secretName string
 
 		dynamicClient dynamic.Interface
->>>>>>> 1cc6dffd
 	)
 
 	const (
