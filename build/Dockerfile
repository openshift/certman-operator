FROM quay.io/redhat-services-prod/openshift/boilerplate:image-v8.0.0 AS builder

RUN mkdir -p /workdir
WORKDIR /workdir
COPY go.mod go.sum ./
RUN go mod download
COPY . .
RUN make go-build

<<<<<<< HEAD

FROM registry.access.redhat.com/ubi8/ubi-minimal:8.10-1753764099
=======
####
FROM registry.access.redhat.com/ubi9/ubi-minimal:9.6-1753762263
>>>>>>> 76dca273

ENV USER_UID=1001 \
    USER_NAME=certman-operator

COPY --from=builder /workdir/build/_output/bin/* /usr/local/bin/

COPY build/bin /usr/local/bin
RUN ls -l /usr/local/bin/
RUN  /usr/local/bin/user_setup

ENTRYPOINT ["/usr/local/bin/entrypoint"]

USER ${USER_UID}

LABEL io.openshift.managed.name="certman-operator" \
      io.openshift.managed.description="Operator to request and reissue Let's Encrypt certificates"<|MERGE_RESOLUTION|>--- conflicted
+++ resolved
@@ -7,13 +7,8 @@
 COPY . .
 RUN make go-build
 
-<<<<<<< HEAD
 
-FROM registry.access.redhat.com/ubi8/ubi-minimal:8.10-1753764099
-=======
-####
 FROM registry.access.redhat.com/ubi9/ubi-minimal:9.6-1753762263
->>>>>>> 76dca273
 
 ENV USER_UID=1001 \
     USER_NAME=certman-operator
